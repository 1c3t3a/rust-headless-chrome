use std::{
    borrow::BorrowMut,
    ffi::OsStr,
    io::{prelude::*, BufRead, BufReader},
    net,
    process::{Child, Command, Stdio},
    time::Duration,
};

use failure::{format_err, Fail, Fallible};
use log::*;
use rand::seq::SliceRandom;
use rand::thread_rng;
use regex::Regex;
#[cfg(windows)]
use winreg::{enums::HKEY_LOCAL_MACHINE, RegKey};

#[cfg(not(feature = "fetch"))]
use crate::browser::default_executable;
use crate::util;

#[cfg(feature = "fetch")]
use super::fetcher::{Fetcher, FetcherOptions};
use std::collections::HashMap;

pub struct Process {
    child_process: TemporaryProcess,
    pub debug_ws_url: String,
}

#[derive(Debug, Fail)]
enum ChromeLaunchError {
    #[fail(display = "Chrome launched, but didn't give us a WebSocket URL before we timed out")]
    PortOpenTimeout,
    #[fail(display = "There are no available ports between 8000 and 9000 for debugging")]
    NoAvailablePorts,
    #[fail(display = "The chosen debugging port is already in use")]
    DebugPortInUse,
}

#[cfg(windows)]
pub(crate) fn get_chrome_path_from_registry() -> Option<std::path::PathBuf> {
    RegKey::predef(HKEY_LOCAL_MACHINE)
        .open_subkey("SOFTWARE\\Microsoft\\Windows\\CurrentVersion\\App Paths\\chrome.exe")
        .and_then(|key| key.get_value::<String, _>(""))
        .map(std::path::PathBuf::from)
        .ok()
}

struct TemporaryProcess(Child);

impl Drop for TemporaryProcess {
    fn drop(&mut self) {
        info!("Killing Chrome. PID: {}", self.0.id());
        self.0.kill().and_then(|_| self.0.wait()).ok();
    }
}

/// Represents the way in which Chrome is run. By default it will search for a Chrome
/// binary on the system, use an available port for debugging, and start in headless mode.
#[derive(Builder)]
pub struct LaunchOptions<'a> {
    /// Determintes whether to run headless version of the browser. Defaults to true.
    #[builder(default = "true")]
<<<<<<< HEAD
    headless: bool,

    /// Determines whether to run the browser with a sandbox.
    #[builder(default = "true")]
    sandbox: bool,

    /// Launch the browser with a specific window width and height.
    #[builder(default = "None")]
    window_size: Option<(u32, u32)>,

=======
    pub headless: bool,
    /// Determines whether to run the browser with a sandbox.
    #[builder(default = "true")]
    pub sandbox: bool,
    /// Launch the browser with a specific window width and height.
    #[builder(default = "None")]
    pub window_size: Option<(u32, u32)>,
>>>>>>> abc65242
    /// Launch the browser with a specific debugging port.
    #[builder(default = "None")]
    pub port: Option<u16>,

    /// Path for Chrome or Chromium.
    ///
    /// If unspecified, the create will try to automatically detect a suitable binary.
    #[builder(default = "None")]
    pub path: Option<std::path::PathBuf>,

    /// User Data (Profile) to use.
    ///
    /// If unspecified, a new temp directory is created and used on every launch.
    #[builder(default = "None")]
    user_data_dir: Option<std::path::PathBuf>,

    /// A list of Chrome extensions to load.
    ///
    /// An extension should be a path to a folder containing the extension code.
    /// CRX files cannot be used directly and must be first extracted.
    ///
    /// Note that Chrome does not support loading extensions in headless-mode.
    /// See https://bugs.chromium.org/p/chromium/issues/detail?id=706008#c5
    #[builder(default)]
    pub extensions: Vec<&'a OsStr>,

    /// The options to use for fetching a version of chrome when `path` is None.
    ///
    /// By default, we'll use a revision guaranteed to work with our API and will
    /// download and install that revision of chrome the first time a Process is created.
    #[cfg(feature = "fetch")]
    #[builder(default)]
    fetcher_options: FetcherOptions,

    /// How long to keep the WebSocket to the browser for after not receiving any events from it
    /// Defaults to 30 seconds
    #[builder(default = "Duration::from_secs(300)")]
    pub idle_browser_timeout: Duration,

    /// Environment variables to set for the Chromium process.
    /// Passes value through to std::process::Command::envs.
    #[builder(default = "None")]
    pub process_envs: Option<HashMap<String, String>>,
}

impl<'a> Default for LaunchOptions<'a> {
    fn default() -> Self {
        LaunchOptions {
            headless: true,
            sandbox: true,
            idle_browser_timeout: Duration::from_secs(300),
            window_size: None,
            path: None,
            port: None,
            extensions: Vec::new(),
            process_envs: None,
        }
    }
}

impl<'a> LaunchOptions<'a> {
    pub fn default_builder() -> LaunchOptionsBuilder<'a> {
        LaunchOptionsBuilder::default()
    }
}

/// These are passed to the Chrome binary by default.
/// Via https://github.com/GoogleChrome/puppeteer/blob/master/lib/Launcher.js#L38
static DEFAULT_ARGS: [&str; 23] = [
    "--disable-background-networking",
    "--enable-features=NetworkService,NetworkServiceInProcess",
    "--disable-background-timer-throttling",
    "--disable-backgrounding-occluded-windows",
    "--disable-breakpad",
    "--disable-client-side-phishing-detection",
    "--disable-component-extensions-with-background-pages",
    "--disable-default-apps",
    "--disable-dev-shm-usage",
    "--disable-extensions",
    // BlinkGenPropertyTrees disabled due to crbug.com/937609
    "--disable-features=TranslateUI,BlinkGenPropertyTrees",
    "--disable-hang-monitor",
    "--disable-ipc-flooding-protection",
    "--disable-popup-blocking",
    "--disable-prompt-on-repost",
    "--disable-renderer-backgrounding",
    "--disable-sync",
    "--force-color-profile=srgb",
    "--metrics-recording-only",
    "--no-first-run",
    "--enable-automation",
    "--password-store=basic",
    "--use-mock-keychain",
];

impl Process {
    pub fn new(mut launch_options: LaunchOptions) -> Fallible<Self> {
        if launch_options.path.is_none() {
            #[cfg(feature = "fetch")]
            {
                let fetch = Fetcher::new(launch_options.fetcher_options.clone())?;
                launch_options.path = Some(fetch.fetch()?);
            }
            #[cfg(not(feature = "fetch"))]
            {
                launch_options.path = Some(default_executable().map_err(|e| format_err!("{}", e))?);
            }
        }

        let mut process = Self::start_process(&launch_options)?;

        info!("Started Chrome. PID: {}", process.0.id());

        let url;
        let mut attempts = 0;
        loop {
            if attempts > 10 {
                return Err(ChromeLaunchError::NoAvailablePorts {}.into());
            }

            match Self::ws_url_from_output(process.0.borrow_mut()) {
                Ok(debug_ws_url) => {
                    url = debug_ws_url;
                    debug!("Found debugging WS URL: {:?}", url);
                    break;
                }
                Err(error) => {
                    trace!("Problem getting WebSocket URL from Chrome: {}", error);
                    if launch_options.port.is_none() {
                        process = Self::start_process(&launch_options)?;
                    } else {
                        return Err(error);
                    }
                }
            }

            trace!(
                "Trying again to find available debugging port. Attempts: {}",
                attempts
            );
            attempts += 1;
        }

        Ok(Self {
            child_process: process,
            debug_ws_url: url,
        })
    }

    fn start_process(launch_options: &LaunchOptions) -> Fallible<TemporaryProcess> {
        let debug_port = if let Some(port) = launch_options.port {
            port
        } else {
            get_available_port().ok_or(ChromeLaunchError::NoAvailablePorts {})?
        };
        let port_option = format!("--remote-debugging-port={}", debug_port);

        let window_size_option = if let Some((width, height)) = launch_options.window_size {
            format!("--window-size={},{}", width, height)
        } else {
            String::from("")
        };

        // User data directory
        let user_data_dir = if let Some(dir) = &launch_options.user_data_dir {
            dir.to_owned()
        } else {
            // picking random data dir so that each a new browser instance is launched
            // (see man google-chrome)
            ::tempfile::Builder::new()
                .prefix("rust-headless-chrome-profile")
                .tempdir()?
                .path()
                .to_path_buf()
        };
        let data_dir_option = format!("--user-data-dir={}", &user_data_dir.to_str().unwrap());

        trace!("Chrome will have profile: {}", data_dir_option);

        let mut args = vec![
            port_option.as_str(),
            "--disable-gpu",
            "--enable-logging",
            "--verbose",
            "--log-level=0",
            "--no-first-run",
            "--disable-audio-output",
            data_dir_option.as_str(),
        ];

        args.extend(&DEFAULT_ARGS);

        if !window_size_option.is_empty() {
            args.extend(&[window_size_option.as_str()]);
        }

        if launch_options.headless {
            args.extend(&["--headless"]);
        }

        if !launch_options.sandbox {
            args.extend(&["--no-sandbox", "--disable-setuid-sandbox"]);
        }

        let extension_args: Vec<String> = launch_options
            .extensions
            .iter()
            .map(|e| format!("--load-extension={}", e.to_str().unwrap()))
            .collect();

        args.extend(extension_args.iter().map(String::as_str));

        let path = launch_options
            .path
            .as_ref()
            .ok_or_else(|| format_err!("Chrome path required"))?;

        info!("Launching Chrome binary at {:?}", &path);
        let mut command = Command::new(&path);

        if let Some(process_envs) = launch_options.process_envs.clone() {
            command.envs(process_envs);
        }

        let process = TemporaryProcess(command.args(&args).stderr(Stdio::piped()).spawn()?);
        Ok(process)
    }

    fn ws_url_from_reader<R>(reader: BufReader<R>) -> Fallible<Option<String>>
    where
        R: Read,
    {
        let port_taken_re = Regex::new(r"ERROR.*bind").unwrap();

        let re = Regex::new(r"listening on (.*/devtools/browser/.*)$").unwrap();

        let extract = |text: &str| -> Option<String> {
            let caps = re.captures(text);
            let cap = &caps?[1];
            Some(cap.into())
        };

        for line in reader.lines() {
            let chrome_output = line?;
            trace!("Chrome output: {}", chrome_output);

            if port_taken_re.is_match(&chrome_output) {
                return Err(ChromeLaunchError::DebugPortInUse {}.into());
            }

            if let Some(answer) = extract(&chrome_output) {
                return Ok(Some(answer));
            }
        }

        Ok(None)
    }

    fn ws_url_from_output(child_process: &mut Child) -> Fallible<String> {
        let chrome_output_result = util::Wait::with_timeout(Duration::from_secs(30)).until(|| {
            let my_stderr = BufReader::new(child_process.stderr.as_mut().unwrap());
            match Self::ws_url_from_reader(my_stderr) {
                Ok(output_option) => {
                    if let Some(output) = output_option {
                        Some(Ok(output))
                    } else {
                        None
                    }
                }
                Err(err) => Some(Err(err)),
            }
        });

        if let Ok(output_result) = chrome_output_result {
            output_result
        } else {
            Err(ChromeLaunchError::PortOpenTimeout {}.into())
        }
    }

    pub fn get_id(&self) -> u32 {
        self.child_process.0.id()
    }
}

fn get_available_port() -> Option<u16> {
    let mut ports: Vec<u16> = (8000..9000).collect();
    ports.shuffle(&mut thread_rng());
    ports.iter().find(|port| port_is_available(**port)).cloned()
}

fn port_is_available(port: u16) -> bool {
    net::TcpListener::bind(("127.0.0.1", port)).is_ok()
}

#[cfg(test)]
mod tests {
    #[cfg(feature = "fetch")]
    use std::fs;
    #[cfg(feature = "fetch")]
    use std::path::PathBuf;

    use std::sync::Once;
    use std::thread;

    use crate::browser::default_executable;

    use super::*;

    static INIT: Once = Once::new();

    fn setup() {
        INIT.call_once(|| {
            env_logger::try_init().unwrap_or(());
        });
    }

    #[test]
    fn can_launch_chrome_and_get_ws_url() {
        setup();
        let chrome = super::Process::new(
            LaunchOptions::default_builder()
                .path(Some(default_executable().unwrap()))
                .build()
                .unwrap(),
        )
        .unwrap();
        info!("{:?}", chrome.debug_ws_url);
    }

    #[test]
    #[cfg(feature = "fetch")]
    fn can_install_chrome_to_dir_and_launch() {
        use crate::browser::fetcher::CUR_REV;
        #[cfg(target_os = "linux")]
        const PLATFORM: &str = "linux";
        #[cfg(target_os = "macos")]
        const PLATFORM: &str = "mac";
        #[cfg(windows)]
        const PLATFORM: &str = "win";

        let tests_temp_dir = [env!("CARGO_MANIFEST_DIR"), "tests", "temp"]
            .iter()
            .collect::<PathBuf>();

        setup();

        // clean up any artifacts from a previous run of this test.
        // if we do this after it fails on windows because chrome can stay running
        // for a bit.
        let mut installed_dir = tests_temp_dir.clone();
        installed_dir.push(format!("{}-{}", PLATFORM, CUR_REV));

        if installed_dir.exists() {
            info!("Deleting pre-existing install at {:?}", &installed_dir);
            fs::remove_dir_all(&installed_dir).expect("Could not delete pre-existing install");
        }

        let chrome = super::Process::new(
            LaunchOptions::default_builder()
                .fetcher_options(FetcherOptions::default().with_install_dir(Some(&tests_temp_dir)))
                .build()
                .unwrap(),
        )
        .unwrap();
        info!("{:?}", chrome.debug_ws_url);
    }

    #[test]
    fn handle_errors_in_chrome_output() {
        setup();
        let lines = "[0228/194641.093619:ERROR:socket_posix.cc(144)] bind() returned an error, errno=0: Cannot assign requested address (99)";
        let reader = BufReader::new(lines.as_bytes());
        let ws_url_result = Process::ws_url_from_reader(reader);
        assert_eq!(true, ws_url_result.is_err());
    }

    #[cfg(target_os = "linux")]
    fn current_child_pids() -> Vec<i32> {
        use std::fs::File;
        use std::io::prelude::*;
        let current_pid = std::process::id();
        let mut current_process_children_file = File::open(format!(
            "/proc/{}/task/{}/children",
            current_pid, current_pid
        ))
        .unwrap();
        let mut child_pids = String::new();
        current_process_children_file
            .read_to_string(&mut child_pids)
            .unwrap();
        child_pids
            .split_whitespace()
            .map(|pid_str| pid_str.parse::<i32>().unwrap())
            .collect()
    }

    #[test]
    #[cfg(target_os = "linux")]
    fn kills_process_on_drop() {
        setup();
        {
            let _chrome = &mut super::Process::new(
                LaunchOptions::default_builder()
                    .path(Some(default_executable().unwrap()))
                    .build()
                    .unwrap(),
            )
            .unwrap();
        }

        let child_pids = current_child_pids();
        assert!(child_pids.is_empty());
    }

    #[test]
    fn launch_multiple_non_headless_instances() {
        setup();
        let mut handles = Vec::new();

        for _ in 0..10 {
            let handle = thread::spawn(|| {
                // these sleeps are to make it more likely the chrome startups will overlap
                std::thread::sleep(std::time::Duration::from_millis(10));
                let chrome = super::Process::new(
                    LaunchOptions::default_builder()
                        .path(Some(default_executable().unwrap()))
                        .build()
                        .unwrap(),
                )
                .unwrap();
                std::thread::sleep(std::time::Duration::from_millis(100));
                chrome.debug_ws_url.clone()
            });
            handles.push(handle);
        }

        for handle in handles {
            handle.join().unwrap();
        }
    }

    #[test]
    fn no_instance_sharing() {
        setup();

        let mut handles = Vec::new();

        for _ in 0..10 {
            let chrome = super::Process::new(
                LaunchOptions::default_builder()
                    .path(Some(default_executable().unwrap()))
                    .headless(true)
                    .build()
                    .unwrap(),
            )
            .unwrap();
            handles.push(chrome);
        }
    }
}<|MERGE_RESOLUTION|>--- conflicted
+++ resolved
@@ -62,7 +62,6 @@
 pub struct LaunchOptions<'a> {
     /// Determintes whether to run headless version of the browser. Defaults to true.
     #[builder(default = "true")]
-<<<<<<< HEAD
     headless: bool,
 
     /// Determines whether to run the browser with a sandbox.
@@ -73,15 +72,6 @@
     #[builder(default = "None")]
     window_size: Option<(u32, u32)>,
 
-=======
-    pub headless: bool,
-    /// Determines whether to run the browser with a sandbox.
-    #[builder(default = "true")]
-    pub sandbox: bool,
-    /// Launch the browser with a specific window width and height.
-    #[builder(default = "None")]
-    pub window_size: Option<(u32, u32)>,
->>>>>>> abc65242
     /// Launch the browser with a specific debugging port.
     #[builder(default = "None")]
     pub port: Option<u16>,
