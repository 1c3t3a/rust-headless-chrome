--- conflicted
+++ resolved
@@ -89,7 +89,6 @@
         Self::create_browser(Some(process), transport)
     }
 
-<<<<<<< HEAD
     /// Calls [`new`] with options to launch a headless browser using whatever Chrome / Chromium
     /// binary can be found on the system.
     pub fn default() -> Result<Self, Error> {
@@ -101,10 +100,7 @@
     }
 
     /// Allows you to drive an externally-launched Chrome process instead of launch one via [`new`].
-    pub fn connect(debug_ws_url: String) -> Result<Self, Error> {
-=======
     pub fn connect(debug_ws_url: String) -> Fallible<Self> {
->>>>>>> 584f4432
         let transport = Arc::new(Transport::new(debug_ws_url, None)?);
         trace!("created transport");
 
